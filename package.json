--- conflicted
+++ resolved
@@ -42,13 +42,8 @@
     "fs-extra": "^7.0.1",
     "husky": "^1.2.1",
     "import-sort-cli": "^5.2.0",
-<<<<<<< HEAD
-    "import-sort-parser-babylon": "^5.2.0",
+    "import-sort-parser-babylon": "^6.0.0",
     "import-sort-style-eslint": "^6.0.0",
-=======
-    "import-sort-parser-babylon": "^6.0.0",
-    "import-sort-style-eslint": "^5.0.0",
->>>>>>> 503f8ca7
     "injectmd": "^1.0.0",
     "jsdoc-to-markdown": "^4.0.1",
     "lint-staged": "^8.1.0",
